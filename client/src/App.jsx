--- conflicted
+++ resolved
@@ -20,11 +20,8 @@
 import HolidaysAndLeaves from "./pages/HolidaysAndLeaves"; // Employee & Superadmin Leaves Page
 import AdminLeaveRequests from "./pages/AdminLeaveRequests"; // Admin Leave Requests Management
 import TodayStatusPage from "./pages/TodayStatusPage"; // Today's Status Page
-<<<<<<< HEAD
 import AttendancePage from "./pages/AttendancePage"; // Import AttendancePage
-=======
 import NoticeForm from "./components/admintask/NoticeForm";
->>>>>>> 662254f6
 
 const AppWrapper = () => {
   const navigate = useNavigate();
@@ -166,6 +163,21 @@
         element={
           isAuthenticated && role !== "admin" && role !== "super-admin" ? (
             <TodayStatusPage onLogout={handleLogout} />
+          ) : (
+            <Navigate
+              to={isAuthenticated ? "/admin/tasks" : "/login"}
+              replace
+            />
+          )
+        }
+      />
+
+      {/* Attendance Page - NEW ROUTE */}
+      <Route
+        path="/attendance"
+        element={
+          isAuthenticated && role !== "admin" && role !== "super-admin" ? (
+            <AttendancePage onLogout={handleLogout} />
           ) : (
             <Navigate
               to={isAuthenticated ? "/admin/tasks" : "/login"}
