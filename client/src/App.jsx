--- conflicted
+++ resolved
@@ -26,13 +26,9 @@
 import AttendancePage from "./pages/AttendancePage";
 import NoticeBoard from "./pages/NoticeBoard";
 import TodoPage from "./pages/TodoPage";
-<<<<<<< HEAD
+import ChatPage from "./pages/ChatPage";
 import EmployeeDirectory from "./pages/EmployeeDirectory"; 
 import EmployeePage from "./pages/EmployeePage";
-=======
-import ChatPage from "./pages/ChatPage";
-import EmployeeDirectory from "./pages/EmployeeDirectory"; // NEW
->>>>>>> 899d647f
 
 const AppWrapper = () => {
   const navigate = useNavigate();
@@ -136,37 +132,13 @@
             isAuthenticated && !isAdmin ? (
               <EmployeeDashboardPage onLogout={handleLogout} role={role} />
             ) : (
-              <Navigate to={isAuthenticated ? "/admin/tasks" : "/login"} replace />
-            )
-          }
-        />
-
-
-      <Route
-        path="/messages"
-        element={
-          isAuthenticated ? (
-            <ChatPage onLogout={handleLogout} currentUser={currentUser} />
-          ) : (
-            <Navigate to="/login" replace />
-          )
-        }
-      />
-
-      {/* Tasks */}
-      <Route
-        path="/tasks"
-        element={
-          isAuthenticated && role !== "admin" && role !== "super-admin" ? (
-            <Tasks onLogout={handleLogout} />
-          ) : (
-            <Navigate
-              to={isAuthenticated ? "/admin/tasks" : "/login"}
-              replace
-            />
-          )
-        }
-      />
+              <Navigate
+                to={isAuthenticated ? "/admin/tasks" : "/login"}
+                replace
+              />
+            )
+          }
+        />
 
         {/* Profile */}
         <Route
@@ -180,12 +152,8 @@
           }
         />
 
-<<<<<<< HEAD
+
         {/* Employee Page - Only Admin/HR/SuperAdmin */}
-=======
-
-        {/* Employee Tasks */}
->>>>>>> 899d647f
         <Route
           path="/employee/:id"
           element={
@@ -270,10 +238,15 @@
             isAuthenticated && !isAdmin ? (
               <TodayStatusPage onLogout={handleLogout} />
             ) : (
-              <Navigate to={isAuthenticated ? "/admin/tasks" : "/login"} replace />
-            )
-          }
-        />
+              <Navigate
+                to={isAuthenticated ? "/dashboard" : "/login"}
+                replace
+              />
+            )
+          }
+        />
+
+        {/* Employee Management */}
         <Route
           path="/attendance"
           element={
@@ -284,24 +257,6 @@
             )
           }
         />
-<<<<<<< HEAD
-=======
-
-
-      {/* Admin Notices */}
-      <Route
-        path="/admin/notices"
-        element={
-          isAuthenticated && (role === "admin" || role === "super-admin") ? (
-            <NoticeBoard onLogout={handleLogout} />
-          ) : (
-            <Navigate to={isAuthenticated ? "/dashboard" : "/login"} replace />
-          )
-        }
-      />
-
-        {/* Employee Management */}
->>>>>>> 899d647f
         <Route
           path="/todo"
           element={
