--- conflicted
+++ resolved
@@ -26,16 +26,12 @@
     },
     { to: "/profile", icon: <User size={18} />, label: "My Profile" },
     { to: "/tasks", icon: <ClipboardList size={18} />, label: "Tasks" },
-<<<<<<< HEAD
-    { to: "/tasks-status", icon: <ClipboardList size={18} />, label: "Today's Work" },
-    { to: "/attendance", icon: <ClipboardList size={18} />, label: "Attendance" }, // Added Attendance here
-=======
     {
       to: "/tasks-status",
       icon: <ClipboardList size={18} />,
       label: "Today's Work",
-    }, // Added menu item
->>>>>>> 662254f6
+    },
+    { to: "/attendance", icon: <ClipboardList size={18} />, label: "Attendance" }, // Added Attendance here
     { to: "/messages", icon: <MessageCircle size={18} />, label: "Messages" },
     { to: "/leaves", icon: <FileText size={18} />, label: "Leaves & Holidays" },
     { to: "/requirements", icon: <Flag size={18} />, label: "Requirements" },
