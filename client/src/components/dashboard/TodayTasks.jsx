import React from "react";

const TodayTasks = ({ data = [], className }) => {
  const colorMap = {
    red: "bg-red-100 text-red-700",
    yellow: "bg-yellow-100 text-yellow-700",
    green: "bg-green-100 text-green-700",
  };

  const formatDateTime = (dateTime) => {
    if (!dateTime) return "N/A";
    const date = new Date(dateTime);
    return date.toLocaleString("en-GB", {
      day: "2-digit",
      month: "short",
      year: "numeric",
      hour: "2-digit",
      minute: "2-digit",
    });
  };

  return (
    <div className={`space-y-4 ${className || ""}`}>
      {data.length > 0 ? (
        data.map((task, index) => (
          <div
<<<<<<< HEAD
            key={index}
            className="flex flex-col sm:flex-row justify-between items-start sm:items-center bg-white p-5 rounded-xl shadow-sm border border-gray-100 hover:shadow-md hover:border-gray-200 transition duration-200"
          >
            {/* Left Section: Task Details */}
            <div className="space-y-1">
              <p className="font-semibold text-lg text-gray-800">
                {task.label}
              </p>

              <p className="text-sm text-gray-500">
                <span className="font-medium text-gray-600">Due:</span>{" "}
                <span className="text-gray-800">
                  {formatDateTime(task.dueDateTime)}
                </span>
              </p>

              <p className="text-sm text-gray-500">
                <span className="font-medium text-gray-600">Assigned By:</span>{" "}
                <span className="text-yellow-600 font-medium">
                  {task.assignedBy}
                </span>
              </p>

              <p className="text-sm text-gray-500">
                <span className="font-medium text-gray-600">Assigned To:</span>{" "}
                <span className="text-orange-500 font-medium">
                  {task.assignedTo}
=======
            key={task.id || index}
            className="flex flex-col sm:flex-row justify-between items-start sm:items-center bg-white p-4 rounded-lg shadow-sm border border-gray-200 hover:shadow-md transition-shadow"
          >
            {/* Left Section: Task Details */}
            <div className="space-y-2">
              {/* Task title */}
              <p className="font-medium text-base text-gray-800">
                {task.label}
              </p>

              {/* Due date */}
              <p className="text-xs text-gray-500">
                Due:{" "}
                <span className="font-semibold text-gray-800">
                  {task.dueDateTime || "No due date"}
                </span>
              </p>

              {/* Assigned By */}
              <p className="text-xs text-gray-500">
                Assigned By:{" "}
                <span className="font-semibold text-yellow-500">
                  {task.assignedBy || "Unknown"}
                </span>
              </p>

              {/* Assigned To */}
              <p className="text-xs text-gray-500">
                Assigned To:{" "}
                <span className="font-semibold text-orange-400">
                  {Array.isArray(task.assignedTo)
                    ? task.assignedTo.join(", ")
                    : task.assignedTo || "Unknown"}
>>>>>>> c6ff4698
                </span>
              </p>
            </div>

            {/* Right Section: Priority */}
            <span
              className={`mt-3 sm:mt-0 text-xs px-3 py-1 rounded-full font-semibold shadow-sm ${
                colorMap[task.color] || ""
              }`}
            >
              {task.level || "Normal"}
            </span>
          </div>
        ))
      ) : (
        <div className="bg-white p-6 rounded-lg shadow-sm border border-gray-200 text-center text-gray-500 font-medium">
          No Tasks Assigned
        </div>
      )}
    </div>
  );
};

export default TodayTasks;<|MERGE_RESOLUTION|>--- conflicted
+++ resolved
@@ -24,35 +24,7 @@
       {data.length > 0 ? (
         data.map((task, index) => (
           <div
-<<<<<<< HEAD
-            key={index}
-            className="flex flex-col sm:flex-row justify-between items-start sm:items-center bg-white p-5 rounded-xl shadow-sm border border-gray-100 hover:shadow-md hover:border-gray-200 transition duration-200"
-          >
-            {/* Left Section: Task Details */}
-            <div className="space-y-1">
-              <p className="font-semibold text-lg text-gray-800">
-                {task.label}
-              </p>
 
-              <p className="text-sm text-gray-500">
-                <span className="font-medium text-gray-600">Due:</span>{" "}
-                <span className="text-gray-800">
-                  {formatDateTime(task.dueDateTime)}
-                </span>
-              </p>
-
-              <p className="text-sm text-gray-500">
-                <span className="font-medium text-gray-600">Assigned By:</span>{" "}
-                <span className="text-yellow-600 font-medium">
-                  {task.assignedBy}
-                </span>
-              </p>
-
-              <p className="text-sm text-gray-500">
-                <span className="font-medium text-gray-600">Assigned To:</span>{" "}
-                <span className="text-orange-500 font-medium">
-                  {task.assignedTo}
-=======
             key={task.id || index}
             className="flex flex-col sm:flex-row justify-between items-start sm:items-center bg-white p-4 rounded-lg shadow-sm border border-gray-200 hover:shadow-md transition-shadow"
           >
@@ -86,7 +58,7 @@
                   {Array.isArray(task.assignedTo)
                     ? task.assignedTo.join(", ")
                     : task.assignedTo || "Unknown"}
->>>>>>> c6ff4698
+
                 </span>
               </p>
             </div>
