<<<<<<< HEAD
import React, { useState, useRef, useEffect, useMemo } from "react";
import { Calendar, AlertTriangle, CheckCircle } from "lucide-react";

const STATUS_COLOR = {
  present: "bg-green-700 text-green-200 hover:bg-green-600",
  absent: "bg-red-700 text-red-200 hover:bg-red-600",
  holiday: "bg-blue-700 text-blue-200 hover:bg-blue-600",
  weekend: "bg-gray-700 text-gray-300 hover:bg-gray-600",
  leave: "bg-purple-500 text-purple-200 hover:bg-purple-400",
  //"late": "bg-orange-700 text-orange-200 hover:bg-orange-600", // removed
  "half-day": "bg-yellow-700 text-yellow-200 hover:bg-yellow-600",
  default: "bg-slate-600 text-slate-300 hover:bg-slate-500",
=======
import React, { useState, useRef, useEffect } from "react";

const STATUS_COLOR = {
  present: "bg-green-700 text-green-200 cursor-pointer hover:bg-green-600",
  absent: "bg-red-700 text-red-200 cursor-pointer hover:bg-red-600",
  holiday: "bg-blue-700 text-blue-200 cursor-pointer hover:bg-blue-600",
  weekend: "bg-gray-700 text-gray-300 cursor-pointer hover:bg-gray-600",
  leave: "bg-purple-500 text-purple-200 cursor-pointer hover:bg-purple-400",
  default: "bg-slate-600 text-slate-300 cursor-pointer hover:bg-slate-500",
>>>>>>> fdbb209d
};

const AttendanceCalendar = ({ data }) => {
  const [hoveredDay, setHoveredDay] = useState(null);
  const [tooltipStyle, setTooltipStyle] = useState({});
<<<<<<< HEAD
  const [selectedDay, setSelectedDay] = useState(null);
=======
>>>>>>> fdbb209d
  const containerRef = useRef(null);

  if (!data) return null;

  const daysOfWeek = ["Sun", "Mon", "Tue", "Wed", "Thu", "Fri", "Sat"];
  const monthIndex = new Date(`${data.month} 1, ${data.year}`).getMonth();
  const maxDays = new Date(data.year, monthIndex + 1, 0).getDate();
  const blanks = Array(data.startDayOfWeek).fill(null);

<<<<<<< HEAD
  const days = useMemo(() => {
    return Array.from({ length: maxDays }, (_, i) => {
      const dayNum = i + 1;
      const dayObj = data.days.find((d) => d.day === dayNum) || {};
      return {
        day: dayNum,
        status: dayObj.status || "default",
        name: dayObj.name || null,
        workingHours: dayObj.workingHours || "0.0",
        arrivalTime: dayObj.arrivalTime || null,
        departureTime: dayObj.departureTime || null,
        metadata: dayObj.metadata || {},
      };
    });
  }, [data.days, maxDays]);

  useEffect(() => {
    if (hoveredDay !== null && containerRef.current) {
      const dayCell = containerRef.current.querySelector(`[data-day='${hoveredDay.day}']`);
      if (dayCell) {
        const rect = dayCell.getBoundingClientRect();
        const containerRect = containerRef.current.getBoundingClientRect();
        const tooltipWidth = 280;
        let left = rect.left - containerRect.left + rect.width / 2 - tooltipWidth / 2;
        if (left < 5) left = 5;
        if (left + tooltipWidth > containerRect.width - 5) {
          left = containerRect.width - tooltipWidth - 5;
        }
        const top = rect.top - containerRect.top - 100;
        setTooltipStyle({ left, top, width: tooltipWidth });
      }
    } else {
      setTooltipStyle({});
    }
  }, [hoveredDay]);

  const getTooltipContent = (day) => {
    const content = [];
    const dateStr = new Date(data.year, monthIndex, day.day).toLocaleDateString("en-US", {
      weekday: "long",
      month: "long",
      day: "numeric",
    });
    content.push({ type: "header", text: dateStr });

    if (day.status === "holiday" && day.name) {
      content.push({ type: "status", text: `🎉 ${day.name}`, color: "text-blue-400" });
    } else if (day.status === "weekend") {
      content.push({ type: "status", text: "🏠 Weekend", color: "text-gray-400" });
    } else if (day.status === "leave") {
      content.push({
        type: "status",
        text: `🌴 ${day.name || "Approved Leave"}`,
        color: "text-purple-400",
      });
    } else {
      const statusEmoji = {
        present: "✅",
        // late: "⏰", // removed
        absent: "❌",
        "half-day": "🕐",
        default: "📅",
      };
      const statusColors = {
        present: "text-green-400",
        // late: "text-orange-400", // removed
        absent: "text-red-400",
        "half-day": "text-yellow-400",
        default: "text-gray-400",
      };
      content.push({
        type: "status",
        text: `${statusEmoji[day.status] || "📅"} ${
          day.status.charAt(0).toUpperCase() + day.status.slice(1)
        }`,
        color: statusColors[day.status] || "text-gray-400",
      });
    }

    if (parseFloat(day.workingHours) > 0) {
      content.push({
        type: "info",
        text: `⏱️ ${day.workingHours}h worked`,
        color: "text-blue-400",
      });
    }

    if (["present", "half-day"].includes(day.status)) {
      if (day.arrivalTime) {
        const arrival = new Date(day.arrivalTime);
        content.push({
          type: "info",
          text: `🚪 In: ${arrival.toLocaleTimeString([], { hour: "2-digit", minute: "2-digit" })}`,
          color: "text-gray-300",
        });
      }
      if (day.departureTime) {
        const departure = new Date(day.departureTime);
        content.push({
          type: "info",
          text: `🚪 Out: ${departure.toLocaleTimeString([], { hour: "2-digit", minute: "2-digit" })}`,
          color: "text-gray-300",
        });
      }
      if (day.metadata?.totalBreakTime && parseFloat(day.metadata.totalBreakTime) > 0) {
        content.push({
          type: "info",
          text: `☕ Break: ${day.metadata.totalBreakTime}h`,
          color: "text-yellow-400",
        });
      }
      // Removed lateMinutes info display as per requirement
      if (day.metadata?.isFlexible) {
        content.push({
          type: "info",
          text: "🔄 Flexible shift",
          color: "text-cyan-400",
        });
      }
      if (day.metadata?.breakSessions > 0) {
        content.push({
          type: "info",
          text: `🔢 ${day.metadata.breakSessions} break session${
            day.metadata.breakSessions !== 1 ? "s" : ""
          }`,
          color: "text-gray-400",
        });
      }
    }
    return content;
  };

  const getStatusIndicator = (status) => {
    const indicators = {
      present: "●",
      // late: "◐", // removed
      absent: "○",
      "half-day": "◑",
      holiday: "★",
      weekend: "▪",
      leave: "▲",
      default: "○",
    };
    return indicators[status] || "○";
  };

  const handleDayClick = (day) => {
    if (day.status !== "default" && day.status !== "weekend") {
      setSelectedDay(day);
    }
  };
=======
  // Prepare days array with enhanced status handling
  const days = Array.from({ length: maxDays }, (_, i) => {
    const dayNum = i + 1;
    const dayObj = data.days.find((d) => d.day === dayNum) || {};
    
    return {
      day: dayNum,
      status: dayObj.status || "default",
      name: dayObj.name || null,
      workingHours: dayObj.workingHours || "0.0",
      arrivalTime: dayObj.arrivalTime || null,
      departureTime: dayObj.departureTime || null,
      metadata: dayObj.metadata || {},
    };
  });
>>>>>>> fdbb209d

  // Update tooltip position on hover
  useEffect(() => {
    if (hoveredDay !== null && containerRef.current) {
      const dayCell = containerRef.current.querySelector(`[data-day='${hoveredDay.day}']`);
      if (dayCell) {
        const rect = dayCell.getBoundingClientRect();
        const containerRect = containerRef.current.getBoundingClientRect();

        const tooltipWidth = 200;
        let left = rect.left - containerRect.left + rect.width / 2 - tooltipWidth / 2;
        if (left < 5) left = 5;
        if (left + tooltipWidth > containerRect.width - 5) left = containerRect.width - tooltipWidth - 5;

        const top = rect.top - containerRect.top - 80; // More space for detailed tooltip

        setTooltipStyle({
          left,
          top,
          width: tooltipWidth,
        });
      }
    } else {
      setTooltipStyle({});
    }
  }, [hoveredDay]);

  // Enhanced tooltip content with more details
  const getTooltipContent = (day) => {
    const content = [];
    
    // Main status or holiday name
    if (day.status === "holiday" && day.name) {
      content.push(`🎉 ${day.name}`);
    } else if (day.status === "weekend") {
      content.push("🏠 Weekend");
    } else if (day.status === "leave") {
      content.push(`🌴 ${day.name || 'Approved Leave'}`);
    } else {
      // Working day details
      const statusEmoji = {
        present: "✅",
        absent: "❌",
        default: "📅"
      };
      
      content.push(`${statusEmoji[day.status] || "📅"} ${day.status.charAt(0).toUpperCase() + day.status.slice(1)}`);
    }
    
    // Working hours (for all statuses)
    if (parseFloat(day.workingHours) > 0) {
      content.push(`⏱️ ${day.workingHours}h worked`);
    }
    
    // Time details for working days
    if (day.status === "present") {
      if (day.arrivalTime) {
        const arrivalTime = new Date(day.arrivalTime);
        content.push(`🚪 In: ${arrivalTime.toLocaleTimeString([], { hour: "2-digit", minute: "2-digit" })}`);
      }
      
      if (day.departureTime) {
        const departureTime = new Date(day.departureTime);
        content.push(`🚪 Out: ${departureTime.toLocaleTimeString([], { hour: "2-digit", minute: "2-digit" })}`);
      }
      
      // Break information
      if (day.metadata?.totalBreakTime && parseFloat(day.metadata.totalBreakTime) > 0) {
        content.push(`☕ Break: ${day.metadata.totalBreakTime}h`);
      }
      
      // Flexible shift indicator
      if (day.metadata?.isFlexible) {
        content.push("🔄 Flexible shift");
      }
    }
    
    return content;
  };

  // Get status indicator for visual feedback
  const getStatusIndicator = (status) => {
    const indicators = {
      present: "●",
      absent: "○",
      holiday: "★",
      weekend: "▪",
      leave: "▲",
      default: "○"
    };
    return indicators[status] || "○";
  };

  return (
    <div
      ref={containerRef}
      className="relative bg-[#161c2c] rounded-xl shadow-md p-4 w-full border border-[#232945]"
    >
<<<<<<< HEAD
      {/* Header and Legend */}
      <div className="flex justify-between items-center mb-4">
        <div className="flex items-center gap-2">
          <Calendar className="w-5 h-5 text-blue-400" />
          <h3 className="font-semibold text-lg text-gray-100">
            {data.month} {data.year}
          </h3>
        </div>
        <div className="flex items-center gap-3 text-xs">
          {[
            ["Present", "green"],
            // ["Late", "orange"], // removed from legend
            ["Half Day", "yellow"],
            ["Absent", "red"],
            ["Leave", "purple"],
            ["Holiday", "blue"],
          ].map(([label, color]) => (
            <div key={label} className="flex items-center gap-1">
              <span className={`w-2 h-2 rounded-full bg-${color}-500`}></span>
              <span className="text-gray-400">{label}</span>
            </div>
          ))}
=======
      <div className="flex justify-between items-center mb-4">
        <h3 className="font-semibold text-lg text-gray-100">
          {data.month} {data.year}
        </h3>
        
        {/* Legend */}
        <div className="flex items-center gap-4 text-xs">
          <div className="flex items-center gap-1">
            <span className="w-2 h-2 rounded-full bg-green-500"></span>
            <span className="text-gray-400">Present</span>
          </div>
          <div className="flex items-center gap-1">
            <span className="w-2 h-2 rounded-full bg-red-500"></span>
            <span className="text-gray-400">Absent</span>
          </div>
          <div className="flex items-center gap-1">
            <span className="w-2 h-2 rounded-full bg-purple-500"></span>
            <span className="text-gray-400">Leave</span>
          </div>
          <div className="flex items-center gap-1">
            <span className="w-2 h-2 rounded-full bg-blue-500"></span>
            <span className="text-gray-400">Holiday</span>
          </div>
>>>>>>> fdbb209d
        </div>
      </div>

      {/* Calendar Grid */}
      <div className="grid grid-cols-7 gap-2 mb-2">
        {daysOfWeek.map((d) => (
          <div key={d} className="text-xs font-semibold text-center text-gray-400 py-1">
            {d}
          </div>
        ))}
      </div>
      <div className="grid grid-cols-7 gap-2">
        {blanks.map((_, idx) => (
<<<<<<< HEAD
          <div key={`blank-${idx}`} className="h-14 rounded-lg" />
=======
          <div key={`blank-${idx}`} className="h-12 rounded-lg" />
>>>>>>> fdbb209d
        ))}
        {days.map((day) => {
          const statusColor = STATUS_COLOR[day.status] || STATUS_COLOR.default;
          const indicator = getStatusIndicator(day.status);
          const isToday =
            new Date().getDate() === day.day &&
            new Date().getMonth() === monthIndex &&
            new Date().getFullYear() === data.year;
          const isSelected = selectedDay?.day === day.day;

<<<<<<< HEAD
=======
        {/* Days */}
        {days.map((day) => {
          const statusColor = STATUS_COLOR[day.status] || STATUS_COLOR.default;
          const indicator = getStatusIndicator(day.status);
          const isToday = new Date().getDate() === day.day && 
                           new Date().getMonth() === monthIndex && 
                           new Date().getFullYear() === data.year;

>>>>>>> fdbb209d
          return (
            <div
              key={day.day}
              data-day={day.day}
              onMouseEnter={() => setHoveredDay(day)}
              onMouseLeave={() => setHoveredDay(null)}
<<<<<<< HEAD
              onClick={() => handleDayClick(day)}
              className={`h-14 rounded-lg flex flex-col justify-center items-center font-medium select-none transition-all duration-200 relative cursor-pointer ${statusColor} ${
                isToday ? "ring-2 ring-blue-400 ring-offset-1 ring-offset-[#161c2c]" : ""
              } ${isSelected ? "ring-2 ring-purple-400 ring-offset-1 ring-offset-[#161c2c]" : ""}`}
              role="button"
              tabIndex={0}
              aria-label={`Day ${day.day}, status ${day.status}`}
            >
              <div className="text-sm font-semibold">{day.day}</div>
              <div className="text-xs opacity-75">{indicator}</div>

              {(["present", "half-day"].includes(day.status) &&
                parseFloat(day.workingHours) > 0) && (
                <div className="absolute -bottom-1 -right-1 bg-blue-600 text-white text-xs rounded-full w-5 h-5 flex items-center justify-center font-bold">
                  {Math.round(parseFloat(day.workingHours))}
                </div>
              )}
              {/* Removed late indicator */}

              {isToday && (
                <div className="absolute -top-1 -right-1 bg-blue-500 rounded-full w-2 h-2 animate-pulse"></div>
              )}
              {day.metadata?.breakSessions > 0 && (
                <div className="absolute top-0 left-0 text-xs text-yellow-400">●</div>
=======
              className={`h-12 rounded-lg flex flex-col justify-center items-center font-medium select-none transition-all duration-200 relative ${statusColor} ${
                isToday ? "ring-2 ring-blue-400 ring-offset-1 ring-offset-[#161c2c]" : ""
              }`}
            >
              <div className="text-sm font-semibold">{day.day}</div>
              <div className="text-xs opacity-75">{indicator}</div>
              
              {/* Working hours indicator for present days */}
              {day.status === "present" && parseFloat(day.workingHours) > 0 && (
                <div className="absolute -bottom-1 -right-1 bg-blue-600 text-white text-xs rounded-full w-4 h-4 flex items-center justify-center font-bold">
                  {Math.round(parseFloat(day.workingHours))}
                </div>
              )}
              
              {/* Today indicator */}
              {isToday && (
                <div className="absolute -top-1 -right-1 bg-blue-500 rounded-full w-2 h-2"></div>
>>>>>>> fdbb209d
              )}
            </div>
          );
        })}
      </div>

<<<<<<< HEAD
      {/* Tooltip */}
      {hoveredDay && (
        <div
          className="absolute z-[999] pointer-events-none text-sm rounded-xl px-4 py-3"
=======
      {/* Enhanced frosted glass tooltip */}
      {hoveredDay && (
        <div
          className="absolute z-50 pointer-events-none text-xs rounded-xl px-4 py-3 select-none transition-all duration-300 transform"
>>>>>>> fdbb209d
          style={{
            position: "absolute",
            left: tooltipStyle.left,
            top: tooltipStyle.top,
            width: tooltipStyle.width,
<<<<<<< HEAD
=======
            opacity: hoveredDay ? 1 : 0,
            userSelect: "none",
>>>>>>> fdbb209d
            background: "rgba(15, 20, 25, 0.95)",
            backdropFilter: "blur(12px)",
            WebkitBackdropFilter: "blur(12px)",
            boxShadow:
              "0 10px 40px 0 rgba(0, 0, 0, 0.5), 0 0 20px 2px rgba(59, 130, 246, 0.3)",
            border: "1px solid rgba(59, 130, 246, 0.3)",
            color: "#f0f4f8",
            fontWeight: "500",
<<<<<<< HEAD
          }}
        >
          <div className="space-y-2">
            {getTooltipContent(hoveredDay).map((item, idx) => (
              <div
                key={idx}
                className={`${
                  item.type === "header"
                    ? "text-base font-semibold text-white border-b border-gray-600 pb-1"
                    : item.color
                }`}
              >
                {item.text}
              </div>
            ))}
          </div>
          <div
            style={{
              position: "absolute",
              width: 0,
              height: 0,
              borderLeft: "8px solid transparent",
              borderRight: "8px solid transparent",
              borderTop: "8px solid rgba(15, 20, 25, 0.95)",
              bottom: -8,
              left: "50%",
              transform: "translateX(-50%)",
            }}
          />
        </div>
      )}

      {/* Summary */}
      <div className="mt-4 pt-3 border-t border-[#232945]">
        <div className="grid grid-cols-2 sm:grid-cols-4 gap-4 text-xs">
          <SummaryBox
            icon={<CheckCircle className="w-3 h-3 text-green-400" />}
            label="Present"
            count={days.filter((d) => d.status === "present").length}
          />
          {/* Removed Late SummaryBox */}
          <SummaryBox
            icon={<AlertTriangle className="w-3 h-3 text-red-400" />}
            label="Absent"
            count={days.filter((d) => d.status === "absent").length}
          />
          <SummaryBox
            label="On Leave"
            count={days.filter((d) => d.status === "leave").length}
            color="text-purple-400"
          />
          <SummaryBox
            label="Holidays"
            count={days.filter((d) => d.status === "holiday").length}
            color="text-blue-400"
          />
        </div>
        {data.monthlyStats && (
          <div className="mt-3 pt-3 border-t border-[#232945] text-xs text-gray-400">
            <div className="flex justify-between items-center">
              <span>Monthly Performance:</span>
              <div className="flex gap-4">
                <span className="text-blue-400">
                  {(
                    (data.monthlyStats.totalPresent /
                      (data.monthlyStats.totalPresent + data.monthlyStats.totalAbsent)) *
                      100 || 0
                  ).toFixed(1)}
                  % attendance
                </span>
                <span className="text-green-400">
                  {days
                    .reduce((sum, d) => sum + parseFloat(d.workingHours || 0), 0)
                    .toFixed(1)}
                  h total
                </span>
              </div>
            </div>
          </div>
        )}
=======
            textAlign: "left",
            lineHeight: "1.4",
          }}
        >
          <div className="space-y-1">
            {getTooltipContent(hoveredDay).map((line, idx) => (
              <div key={idx} className="text-sm">
                {line}
              </div>
            ))}
          </div>
          
          {/* Tooltip arrow */}
          <div
            style={{
              position: "absolute",
              width: 0,
              height: 0,
              borderLeft: "8px solid transparent",
              borderRight: "8px solid transparent",
              borderTop: "8px solid rgba(15, 20, 25, 0.95)",
              bottom: -8,
              left: "50%",
              transform: "translateX(-50%)",
              filter: "drop-shadow(0 2px 4px rgba(0,0,0,0.3))",
            }}
          />
        </div>
      )}
      
      {/* Monthly summary at the bottom */}
      <div className="mt-4 pt-3 border-t border-[#232945]">
        <div className="grid grid-cols-2 sm:grid-cols-4 gap-4 text-xs text-gray-400">
          <div className="text-center">
            <div className="text-green-400 font-semibold text-sm">
              {days.filter(d => d.status === "present").length}
            </div>
            <div>Present</div>
          </div>
          <div className="text-center">
            <div className="text-red-400 font-semibold text-sm">
              {days.filter(d => d.status === "absent").length}
            </div>
            <div>Absent</div>
          </div>
          <div className="text-center">
            <div className="text-purple-400 font-semibold text-sm">
              {days.filter(d => d.status === "leave").length}
            </div>
            <div>On Leave</div>
          </div>
          <div className="text-center">
            <div className="text-blue-400 font-semibold text-sm">
              {days.filter(d => d.status === "holiday").length}
            </div>
            <div>Holidays</div>
          </div>
        </div>
>>>>>>> fdbb209d
      </div>
    </div>
  );
};

const SummaryBox = ({ icon, label, count, color = "text-gray-400" }) => (
  <div className="text-center">
    <div className="flex items-center justify-center gap-1 mb-1">
      {icon || <span className={`font-semibold text-sm ${color}`}>{count}</span>}
      {icon && <span className={`${color} font-semibold text-sm`}>{count}</span>}
    </div>
    <div className="text-gray-400">{label}</div>
  </div>
);

export default AttendanceCalendar;<|MERGE_RESOLUTION|>--- conflicted
+++ resolved
@@ -1,18 +1,5 @@
-<<<<<<< HEAD
-import React, { useState, useRef, useEffect, useMemo } from "react";
-import { Calendar, AlertTriangle, CheckCircle } from "lucide-react";
-
-const STATUS_COLOR = {
-  present: "bg-green-700 text-green-200 hover:bg-green-600",
-  absent: "bg-red-700 text-red-200 hover:bg-red-600",
-  holiday: "bg-blue-700 text-blue-200 hover:bg-blue-600",
-  weekend: "bg-gray-700 text-gray-300 hover:bg-gray-600",
-  leave: "bg-purple-500 text-purple-200 hover:bg-purple-400",
-  //"late": "bg-orange-700 text-orange-200 hover:bg-orange-600", // removed
-  "half-day": "bg-yellow-700 text-yellow-200 hover:bg-yellow-600",
-  default: "bg-slate-600 text-slate-300 hover:bg-slate-500",
-=======
 import React, { useState, useRef, useEffect } from "react";
+import { Calendar, Clock, AlertTriangle, CheckCircle } from "lucide-react";
 
 const STATUS_COLOR = {
   present: "bg-green-700 text-green-200 cursor-pointer hover:bg-green-600",
@@ -20,17 +7,15 @@
   holiday: "bg-blue-700 text-blue-200 cursor-pointer hover:bg-blue-600",
   weekend: "bg-gray-700 text-gray-300 cursor-pointer hover:bg-gray-600",
   leave: "bg-purple-500 text-purple-200 cursor-pointer hover:bg-purple-400",
+  late: "bg-orange-700 text-orange-200 cursor-pointer hover:bg-orange-600",
+  "half-day": "bg-yellow-700 text-yellow-200 cursor-pointer hover:bg-yellow-600",
   default: "bg-slate-600 text-slate-300 cursor-pointer hover:bg-slate-500",
->>>>>>> fdbb209d
 };
 
 const AttendanceCalendar = ({ data }) => {
   const [hoveredDay, setHoveredDay] = useState(null);
   const [tooltipStyle, setTooltipStyle] = useState({});
-<<<<<<< HEAD
   const [selectedDay, setSelectedDay] = useState(null);
-=======
->>>>>>> fdbb209d
   const containerRef = useRef(null);
 
   if (!data) return null;
@@ -40,159 +25,6 @@
   const maxDays = new Date(data.year, monthIndex + 1, 0).getDate();
   const blanks = Array(data.startDayOfWeek).fill(null);
 
-<<<<<<< HEAD
-  const days = useMemo(() => {
-    return Array.from({ length: maxDays }, (_, i) => {
-      const dayNum = i + 1;
-      const dayObj = data.days.find((d) => d.day === dayNum) || {};
-      return {
-        day: dayNum,
-        status: dayObj.status || "default",
-        name: dayObj.name || null,
-        workingHours: dayObj.workingHours || "0.0",
-        arrivalTime: dayObj.arrivalTime || null,
-        departureTime: dayObj.departureTime || null,
-        metadata: dayObj.metadata || {},
-      };
-    });
-  }, [data.days, maxDays]);
-
-  useEffect(() => {
-    if (hoveredDay !== null && containerRef.current) {
-      const dayCell = containerRef.current.querySelector(`[data-day='${hoveredDay.day}']`);
-      if (dayCell) {
-        const rect = dayCell.getBoundingClientRect();
-        const containerRect = containerRef.current.getBoundingClientRect();
-        const tooltipWidth = 280;
-        let left = rect.left - containerRect.left + rect.width / 2 - tooltipWidth / 2;
-        if (left < 5) left = 5;
-        if (left + tooltipWidth > containerRect.width - 5) {
-          left = containerRect.width - tooltipWidth - 5;
-        }
-        const top = rect.top - containerRect.top - 100;
-        setTooltipStyle({ left, top, width: tooltipWidth });
-      }
-    } else {
-      setTooltipStyle({});
-    }
-  }, [hoveredDay]);
-
-  const getTooltipContent = (day) => {
-    const content = [];
-    const dateStr = new Date(data.year, monthIndex, day.day).toLocaleDateString("en-US", {
-      weekday: "long",
-      month: "long",
-      day: "numeric",
-    });
-    content.push({ type: "header", text: dateStr });
-
-    if (day.status === "holiday" && day.name) {
-      content.push({ type: "status", text: `🎉 ${day.name}`, color: "text-blue-400" });
-    } else if (day.status === "weekend") {
-      content.push({ type: "status", text: "🏠 Weekend", color: "text-gray-400" });
-    } else if (day.status === "leave") {
-      content.push({
-        type: "status",
-        text: `🌴 ${day.name || "Approved Leave"}`,
-        color: "text-purple-400",
-      });
-    } else {
-      const statusEmoji = {
-        present: "✅",
-        // late: "⏰", // removed
-        absent: "❌",
-        "half-day": "🕐",
-        default: "📅",
-      };
-      const statusColors = {
-        present: "text-green-400",
-        // late: "text-orange-400", // removed
-        absent: "text-red-400",
-        "half-day": "text-yellow-400",
-        default: "text-gray-400",
-      };
-      content.push({
-        type: "status",
-        text: `${statusEmoji[day.status] || "📅"} ${
-          day.status.charAt(0).toUpperCase() + day.status.slice(1)
-        }`,
-        color: statusColors[day.status] || "text-gray-400",
-      });
-    }
-
-    if (parseFloat(day.workingHours) > 0) {
-      content.push({
-        type: "info",
-        text: `⏱️ ${day.workingHours}h worked`,
-        color: "text-blue-400",
-      });
-    }
-
-    if (["present", "half-day"].includes(day.status)) {
-      if (day.arrivalTime) {
-        const arrival = new Date(day.arrivalTime);
-        content.push({
-          type: "info",
-          text: `🚪 In: ${arrival.toLocaleTimeString([], { hour: "2-digit", minute: "2-digit" })}`,
-          color: "text-gray-300",
-        });
-      }
-      if (day.departureTime) {
-        const departure = new Date(day.departureTime);
-        content.push({
-          type: "info",
-          text: `🚪 Out: ${departure.toLocaleTimeString([], { hour: "2-digit", minute: "2-digit" })}`,
-          color: "text-gray-300",
-        });
-      }
-      if (day.metadata?.totalBreakTime && parseFloat(day.metadata.totalBreakTime) > 0) {
-        content.push({
-          type: "info",
-          text: `☕ Break: ${day.metadata.totalBreakTime}h`,
-          color: "text-yellow-400",
-        });
-      }
-      // Removed lateMinutes info display as per requirement
-      if (day.metadata?.isFlexible) {
-        content.push({
-          type: "info",
-          text: "🔄 Flexible shift",
-          color: "text-cyan-400",
-        });
-      }
-      if (day.metadata?.breakSessions > 0) {
-        content.push({
-          type: "info",
-          text: `🔢 ${day.metadata.breakSessions} break session${
-            day.metadata.breakSessions !== 1 ? "s" : ""
-          }`,
-          color: "text-gray-400",
-        });
-      }
-    }
-    return content;
-  };
-
-  const getStatusIndicator = (status) => {
-    const indicators = {
-      present: "●",
-      // late: "◐", // removed
-      absent: "○",
-      "half-day": "◑",
-      holiday: "★",
-      weekend: "▪",
-      leave: "▲",
-      default: "○",
-    };
-    return indicators[status] || "○";
-  };
-
-  const handleDayClick = (day) => {
-    if (day.status !== "default" && day.status !== "weekend") {
-      setSelectedDay(day);
-    }
-  };
-=======
   // Prepare days array with enhanced status handling
   const days = Array.from({ length: maxDays }, (_, i) => {
     const dayNum = i + 1;
@@ -208,7 +40,6 @@
       metadata: dayObj.metadata || {},
     };
   });
->>>>>>> fdbb209d
 
   // Update tooltip position on hover
   useEffect(() => {
@@ -218,12 +49,12 @@
         const rect = dayCell.getBoundingClientRect();
         const containerRect = containerRef.current.getBoundingClientRect();
 
-        const tooltipWidth = 200;
+        const tooltipWidth = 280;
         let left = rect.left - containerRect.left + rect.width / 2 - tooltipWidth / 2;
         if (left < 5) left = 5;
         if (left + tooltipWidth > containerRect.width - 5) left = containerRect.width - tooltipWidth - 5;
 
-        const top = rect.top - containerRect.top - 80; // More space for detailed tooltip
+        const top = rect.top - containerRect.top - 100; // More space for detailed tooltip
 
         setTooltipStyle({
           left,
@@ -240,49 +71,109 @@
   const getTooltipContent = (day) => {
     const content = [];
     
+    // Date header
+    const dateStr = new Date(data.year, monthIndex, day.day).toLocaleDateString('en-US', {
+      weekday: 'long',
+      month: 'long',
+      day: 'numeric'
+    });
+    content.push({ type: 'header', text: dateStr });
+    
     // Main status or holiday name
     if (day.status === "holiday" && day.name) {
-      content.push(`🎉 ${day.name}`);
+      content.push({ type: 'status', text: `🎉 ${day.name}`, color: 'text-blue-400' });
     } else if (day.status === "weekend") {
-      content.push("🏠 Weekend");
+      content.push({ type: 'status', text: "🏠 Weekend", color: 'text-gray-400' });
     } else if (day.status === "leave") {
-      content.push(`🌴 ${day.name || 'Approved Leave'}`);
+      content.push({ type: 'status', text: `🌴 ${day.name || 'Approved Leave'}`, color: 'text-purple-400' });
     } else {
       // Working day details
       const statusEmoji = {
         present: "✅",
+        late: "⏰",
         absent: "❌",
+        "half-day": "🕐",
         default: "📅"
       };
       
-      content.push(`${statusEmoji[day.status] || "📅"} ${day.status.charAt(0).toUpperCase() + day.status.slice(1)}`);
+      const statusColors = {
+        present: "text-green-400",
+        late: "text-orange-400",
+        absent: "text-red-400",
+        "half-day": "text-yellow-400",
+        default: "text-gray-400"
+      };
+      
+      content.push({ 
+        type: 'status', 
+        text: `${statusEmoji[day.status] || "📅"} ${day.status.charAt(0).toUpperCase() + day.status.slice(1)}`,
+        color: statusColors[day.status] || "text-gray-400"
+      });
     }
     
     // Working hours (for all statuses)
     if (parseFloat(day.workingHours) > 0) {
-      content.push(`⏱️ ${day.workingHours}h worked`);
+      content.push({ 
+        type: 'info', 
+        text: `⏱️ ${day.workingHours}h worked`,
+        color: 'text-blue-400'
+      });
     }
     
     // Time details for working days
-    if (day.status === "present") {
+    if (day.status === "present" || day.status === "late" || day.status === "half-day") {
       if (day.arrivalTime) {
         const arrivalTime = new Date(day.arrivalTime);
-        content.push(`🚪 In: ${arrivalTime.toLocaleTimeString([], { hour: "2-digit", minute: "2-digit" })}`);
+        content.push({ 
+          type: 'info', 
+          text: `🚪 In: ${arrivalTime.toLocaleTimeString([], { hour: "2-digit", minute: "2-digit" })}`,
+          color: 'text-gray-300'
+        });
       }
       
       if (day.departureTime) {
         const departureTime = new Date(day.departureTime);
-        content.push(`🚪 Out: ${departureTime.toLocaleTimeString([], { hour: "2-digit", minute: "2-digit" })}`);
+        content.push({ 
+          type: 'info', 
+          text: `🚪 Out: ${departureTime.toLocaleTimeString([], { hour: "2-digit", minute: "2-digit" })}`,
+          color: 'text-gray-300'
+        });
       }
       
       // Break information
       if (day.metadata?.totalBreakTime && parseFloat(day.metadata.totalBreakTime) > 0) {
-        content.push(`☕ Break: ${day.metadata.totalBreakTime}h`);
+        content.push({ 
+          type: 'info', 
+          text: `☕ Break: ${day.metadata.totalBreakTime}h`,
+          color: 'text-yellow-400'
+        });
+      }
+      
+      // Late information
+      if (day.metadata?.lateMinutes && day.metadata.lateMinutes > 0) {
+        content.push({ 
+          type: 'warning', 
+          text: `⏰ Late by ${day.metadata.lateMinutes} minutes`,
+          color: 'text-orange-400'
+        });
       }
       
       // Flexible shift indicator
       if (day.metadata?.isFlexible) {
-        content.push("🔄 Flexible shift");
+        content.push({ 
+          type: 'info', 
+          text: "🔄 Flexible shift",
+          color: 'text-cyan-400'
+        });
+      }
+
+      // Break sessions count
+      if (day.metadata?.breakSessions > 0) {
+        content.push({ 
+          type: 'info', 
+          text: `🔢 ${day.metadata.breakSessions} break session${day.metadata.breakSessions !== 1 ? 's' : ''}`,
+          color: 'text-gray-400'
+        });
       }
     }
     
@@ -293,7 +184,9 @@
   const getStatusIndicator = (status) => {
     const indicators = {
       present: "●",
+      late: "◐",
       absent: "○",
+      "half-day": "◑",
       holiday: "★",
       weekend: "▪",
       leave: "▲",
@@ -302,13 +195,18 @@
     return indicators[status] || "○";
   };
 
+  // Handle day click for detailed view
+  const handleDayClick = (day) => {
+    if (day.status !== "default" && day.status !== "weekend") {
+      setSelectedDay(day);
+    }
+  };
+
   return (
     <div
       ref={containerRef}
       className="relative bg-[#161c2c] rounded-xl shadow-md p-4 w-full border border-[#232945]"
     >
-<<<<<<< HEAD
-      {/* Header and Legend */}
       <div className="flex justify-between items-center mb-4">
         <div className="flex items-center gap-2">
           <Calendar className="w-5 h-5 text-blue-400" />
@@ -316,33 +214,22 @@
             {data.month} {data.year}
           </h3>
         </div>
+        
+        {/* Enhanced Legend */}
         <div className="flex items-center gap-3 text-xs">
-          {[
-            ["Present", "green"],
-            // ["Late", "orange"], // removed from legend
-            ["Half Day", "yellow"],
-            ["Absent", "red"],
-            ["Leave", "purple"],
-            ["Holiday", "blue"],
-          ].map(([label, color]) => (
-            <div key={label} className="flex items-center gap-1">
-              <span className={`w-2 h-2 rounded-full bg-${color}-500`}></span>
-              <span className="text-gray-400">{label}</span>
-            </div>
-          ))}
-=======
-      <div className="flex justify-between items-center mb-4">
-        <h3 className="font-semibold text-lg text-gray-100">
-          {data.month} {data.year}
-        </h3>
-        
-        {/* Legend */}
-        <div className="flex items-center gap-4 text-xs">
           <div className="flex items-center gap-1">
             <span className="w-2 h-2 rounded-full bg-green-500"></span>
             <span className="text-gray-400">Present</span>
           </div>
           <div className="flex items-center gap-1">
+            <span className="w-2 h-2 rounded-full bg-orange-500"></span>
+            <span className="text-gray-400">Late</span>
+          </div>
+          <div className="flex items-center gap-1">
+            <span className="w-2 h-2 rounded-full bg-yellow-500"></span>
+            <span className="text-gray-400">Half Day</span>
+          </div>
+          <div className="flex items-center gap-1">
             <span className="w-2 h-2 rounded-full bg-red-500"></span>
             <span className="text-gray-400">Absent</span>
           </div>
@@ -354,11 +241,9 @@
             <span className="w-2 h-2 rounded-full bg-blue-500"></span>
             <span className="text-gray-400">Holiday</span>
           </div>
->>>>>>> fdbb209d
         </div>
       </div>
 
-      {/* Calendar Grid */}
       <div className="grid grid-cols-7 gap-2 mb-2">
         {daysOfWeek.map((d) => (
           <div key={d} className="text-xs font-semibold text-center text-gray-400 py-1">
@@ -366,25 +251,13 @@
           </div>
         ))}
       </div>
+
       <div className="grid grid-cols-7 gap-2">
+        {/* Blank days */}
         {blanks.map((_, idx) => (
-<<<<<<< HEAD
           <div key={`blank-${idx}`} className="h-14 rounded-lg" />
-=======
-          <div key={`blank-${idx}`} className="h-12 rounded-lg" />
->>>>>>> fdbb209d
         ))}
-        {days.map((day) => {
-          const statusColor = STATUS_COLOR[day.status] || STATUS_COLOR.default;
-          const indicator = getStatusIndicator(day.status);
-          const isToday =
-            new Date().getDate() === day.day &&
-            new Date().getMonth() === monthIndex &&
-            new Date().getFullYear() === data.year;
-          const isSelected = selectedDay?.day === day.day;
-
-<<<<<<< HEAD
-=======
+
         {/* Days */}
         {days.map((day) => {
           const statusColor = STATUS_COLOR[day.status] || STATUS_COLOR.default;
@@ -392,85 +265,63 @@
           const isToday = new Date().getDate() === day.day && 
                            new Date().getMonth() === monthIndex && 
                            new Date().getFullYear() === data.year;
-
->>>>>>> fdbb209d
+          const isSelected = selectedDay?.day === day.day;
+
           return (
             <div
               key={day.day}
               data-day={day.day}
               onMouseEnter={() => setHoveredDay(day)}
               onMouseLeave={() => setHoveredDay(null)}
-<<<<<<< HEAD
               onClick={() => handleDayClick(day)}
-              className={`h-14 rounded-lg flex flex-col justify-center items-center font-medium select-none transition-all duration-200 relative cursor-pointer ${statusColor} ${
+              className={`h-14 rounded-lg flex flex-col justify-center items-center font-medium select-none transition-all duration-200 relative ${statusColor} ${
                 isToday ? "ring-2 ring-blue-400 ring-offset-1 ring-offset-[#161c2c]" : ""
               } ${isSelected ? "ring-2 ring-purple-400 ring-offset-1 ring-offset-[#161c2c]" : ""}`}
-              role="button"
-              tabIndex={0}
-              aria-label={`Day ${day.day}, status ${day.status}`}
-            >
-              <div className="text-sm font-semibold">{day.day}</div>
-              <div className="text-xs opacity-75">{indicator}</div>
-
-              {(["present", "half-day"].includes(day.status) &&
-                parseFloat(day.workingHours) > 0) && (
-                <div className="absolute -bottom-1 -right-1 bg-blue-600 text-white text-xs rounded-full w-5 h-5 flex items-center justify-center font-bold">
-                  {Math.round(parseFloat(day.workingHours))}
-                </div>
-              )}
-              {/* Removed late indicator */}
-
-              {isToday && (
-                <div className="absolute -top-1 -right-1 bg-blue-500 rounded-full w-2 h-2 animate-pulse"></div>
-              )}
-              {day.metadata?.breakSessions > 0 && (
-                <div className="absolute top-0 left-0 text-xs text-yellow-400">●</div>
-=======
-              className={`h-12 rounded-lg flex flex-col justify-center items-center font-medium select-none transition-all duration-200 relative ${statusColor} ${
-                isToday ? "ring-2 ring-blue-400 ring-offset-1 ring-offset-[#161c2c]" : ""
-              }`}
             >
               <div className="text-sm font-semibold">{day.day}</div>
               <div className="text-xs opacity-75">{indicator}</div>
               
               {/* Working hours indicator for present days */}
-              {day.status === "present" && parseFloat(day.workingHours) > 0 && (
-                <div className="absolute -bottom-1 -right-1 bg-blue-600 text-white text-xs rounded-full w-4 h-4 flex items-center justify-center font-bold">
+              {(day.status === "present" || day.status === "late" || day.status === "half-day") && parseFloat(day.workingHours) > 0 && (
+                <div className="absolute -bottom-1 -right-1 bg-blue-600 text-white text-xs rounded-full w-5 h-5 flex items-center justify-center font-bold">
                   {Math.round(parseFloat(day.workingHours))}
+                </div>
+              )}
+              
+              {/* Late indicator */}
+              {day.status === "late" && day.metadata?.lateMinutes > 0 && (
+                <div className="absolute -top-1 -left-1 bg-orange-500 rounded-full w-3 h-3 flex items-center justify-center">
+                  <Clock className="w-2 h-2 text-white" />
                 </div>
               )}
               
               {/* Today indicator */}
               {isToday && (
-                <div className="absolute -top-1 -right-1 bg-blue-500 rounded-full w-2 h-2"></div>
->>>>>>> fdbb209d
+                <div className="absolute -top-1 -right-1 bg-blue-500 rounded-full w-2 h-2 animate-pulse"></div>
+              )}
+
+              {/* Break sessions indicator */}
+              {day.metadata?.breakSessions > 0 && (
+                <div className="absolute top-0 left-0 text-xs text-yellow-400">
+                  ●
+                </div>
               )}
             </div>
           );
         })}
       </div>
 
-<<<<<<< HEAD
-      {/* Tooltip */}
-      {hoveredDay && (
-        <div
-          className="absolute z-[999] pointer-events-none text-sm rounded-xl px-4 py-3"
-=======
       {/* Enhanced frosted glass tooltip */}
       {hoveredDay && (
         <div
-          className="absolute z-50 pointer-events-none text-xs rounded-xl px-4 py-3 select-none transition-all duration-300 transform"
->>>>>>> fdbb209d
+          className="absolute z-50 pointer-events-none text-sm rounded-xl px-4 py-3 select-none transition-all duration-300 transform"
           style={{
             position: "absolute",
             left: tooltipStyle.left,
             top: tooltipStyle.top,
             width: tooltipStyle.width,
-<<<<<<< HEAD
-=======
             opacity: hoveredDay ? 1 : 0,
             userSelect: "none",
->>>>>>> fdbb209d
             background: "rgba(15, 20, 25, 0.95)",
             backdropFilter: "blur(12px)",
             WebkitBackdropFilter: "blur(12px)",
@@ -479,96 +330,19 @@
             border: "1px solid rgba(59, 130, 246, 0.3)",
             color: "#f0f4f8",
             fontWeight: "500",
-<<<<<<< HEAD
+            textAlign: "left",
+            lineHeight: "1.4",
           }}
         >
           <div className="space-y-2">
             {getTooltipContent(hoveredDay).map((item, idx) => (
-              <div
-                key={idx}
-                className={`${
-                  item.type === "header"
-                    ? "text-base font-semibold text-white border-b border-gray-600 pb-1"
-                    : item.color
-                }`}
-              >
+              <div key={idx} className={`${
+                item.type === 'header' ? 'text-base font-semibold text-white border-b border-gray-600 pb-1' :
+                item.type === 'status' ? `text-sm font-medium ${item.color}` :
+                item.type === 'warning' ? `text-sm ${item.color}` :
+                `text-sm ${item.color || 'text-gray-300'}`
+              }`}>
                 {item.text}
-              </div>
-            ))}
-          </div>
-          <div
-            style={{
-              position: "absolute",
-              width: 0,
-              height: 0,
-              borderLeft: "8px solid transparent",
-              borderRight: "8px solid transparent",
-              borderTop: "8px solid rgba(15, 20, 25, 0.95)",
-              bottom: -8,
-              left: "50%",
-              transform: "translateX(-50%)",
-            }}
-          />
-        </div>
-      )}
-
-      {/* Summary */}
-      <div className="mt-4 pt-3 border-t border-[#232945]">
-        <div className="grid grid-cols-2 sm:grid-cols-4 gap-4 text-xs">
-          <SummaryBox
-            icon={<CheckCircle className="w-3 h-3 text-green-400" />}
-            label="Present"
-            count={days.filter((d) => d.status === "present").length}
-          />
-          {/* Removed Late SummaryBox */}
-          <SummaryBox
-            icon={<AlertTriangle className="w-3 h-3 text-red-400" />}
-            label="Absent"
-            count={days.filter((d) => d.status === "absent").length}
-          />
-          <SummaryBox
-            label="On Leave"
-            count={days.filter((d) => d.status === "leave").length}
-            color="text-purple-400"
-          />
-          <SummaryBox
-            label="Holidays"
-            count={days.filter((d) => d.status === "holiday").length}
-            color="text-blue-400"
-          />
-        </div>
-        {data.monthlyStats && (
-          <div className="mt-3 pt-3 border-t border-[#232945] text-xs text-gray-400">
-            <div className="flex justify-between items-center">
-              <span>Monthly Performance:</span>
-              <div className="flex gap-4">
-                <span className="text-blue-400">
-                  {(
-                    (data.monthlyStats.totalPresent /
-                      (data.monthlyStats.totalPresent + data.monthlyStats.totalAbsent)) *
-                      100 || 0
-                  ).toFixed(1)}
-                  % attendance
-                </span>
-                <span className="text-green-400">
-                  {days
-                    .reduce((sum, d) => sum + parseFloat(d.workingHours || 0), 0)
-                    .toFixed(1)}
-                  h total
-                </span>
-              </div>
-            </div>
-          </div>
-        )}
-=======
-            textAlign: "left",
-            lineHeight: "1.4",
-          }}
-        >
-          <div className="space-y-1">
-            {getTooltipContent(hoveredDay).map((line, idx) => (
-              <div key={idx} className="text-sm">
-                {line}
               </div>
             ))}
           </div>
@@ -591,48 +365,69 @@
         </div>
       )}
       
-      {/* Monthly summary at the bottom */}
+      {/* Enhanced Monthly summary with performance insights */}
       <div className="mt-4 pt-3 border-t border-[#232945]">
-        <div className="grid grid-cols-2 sm:grid-cols-4 gap-4 text-xs text-gray-400">
+        <div className="grid grid-cols-2 sm:grid-cols-5 gap-4 text-xs">
           <div className="text-center">
-            <div className="text-green-400 font-semibold text-sm">
-              {days.filter(d => d.status === "present").length}
-            </div>
-            <div>Present</div>
+            <div className="flex items-center justify-center gap-1 mb-1">
+              <CheckCircle className="w-3 h-3 text-green-400" />
+              <span className="text-green-400 font-semibold text-sm">
+                {days.filter(d => d.status === "present").length}
+              </span>
+            </div>
+            <div className="text-gray-400">Present</div>
           </div>
           <div className="text-center">
-            <div className="text-red-400 font-semibold text-sm">
-              {days.filter(d => d.status === "absent").length}
-            </div>
-            <div>Absent</div>
+            <div className="flex items-center justify-center gap-1 mb-1">
+              <Clock className="w-3 h-3 text-orange-400" />
+              <span className="text-orange-400 font-semibold text-sm">
+                {days.filter(d => d.status === "late").length}
+              </span>
+            </div>
+            <div className="text-gray-400">Late</div>
+          </div>
+          <div className="text-center">
+            <div className="flex items-center justify-center gap-1 mb-1">
+              <AlertTriangle className="w-3 h-3 text-red-400" />
+              <span className="text-red-400 font-semibold text-sm">
+                {days.filter(d => d.status === "absent").length}
+              </span>
+            </div>
+            <div className="text-gray-400">Absent</div>
           </div>
           <div className="text-center">
             <div className="text-purple-400 font-semibold text-sm">
               {days.filter(d => d.status === "leave").length}
             </div>
-            <div>On Leave</div>
+            <div className="text-gray-400">On Leave</div>
           </div>
           <div className="text-center">
             <div className="text-blue-400 font-semibold text-sm">
               {days.filter(d => d.status === "holiday").length}
             </div>
-            <div>Holidays</div>
+            <div className="text-gray-400">Holidays</div>
           </div>
         </div>
->>>>>>> fdbb209d
+        
+        {/* Monthly performance summary */}
+        {data.monthlyStats && (
+          <div className="mt-3 pt-3 border-t border-[#232945] text-xs text-gray-400">
+            <div className="flex justify-between items-center">
+              <span>Monthly Performance:</span>
+              <div className="flex gap-4">
+                <span className="text-blue-400">
+                  {((data.monthlyStats.totalPresent / (data.monthlyStats.totalPresent + data.monthlyStats.totalAbsent)) * 100 || 0).toFixed(1)}% attendance
+                </span>
+                <span className="text-green-400">
+                  {days.reduce((sum, d) => sum + parseFloat(d.workingHours || 0), 0).toFixed(1)}h total
+                </span>
+              </div>
+            </div>
+          </div>
+        )}
       </div>
     </div>
   );
 };
 
-const SummaryBox = ({ icon, label, count, color = "text-gray-400" }) => (
-  <div className="text-center">
-    <div className="flex items-center justify-center gap-1 mb-1">
-      {icon || <span className={`font-semibold text-sm ${color}`}>{count}</span>}
-      {icon && <span className={`${color} font-semibold text-sm`}>{count}</span>}
-    </div>
-    <div className="text-gray-400">{label}</div>
-  </div>
-);
-
 export default AttendanceCalendar;