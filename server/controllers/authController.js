// controllers/authController.js
const User = require("../models/User");
const jwt = require("jsonwebtoken");
<<<<<<< HEAD
const { encrypt } = require("../utils/crypto"); // For encrypting Outlook app password
=======
const { encrypt } = require("../utils/crypto"); // still needed for Outlook app password
const { notifyAdmins } = require("../services/whatsappService");
>>>>>>> 448fbad4

// Token generation helper
const generateToken = (user) => {
  return jwt.sign(
    { id: user._id, role: user.role },
    process.env.JWT_SECRET,
    { expiresIn: "1d" }
  );
};

// ======================
// Employee Signup
// ======================
exports.signup = async (req, res) => {
  try {
    const {
      name,
      email,
      contact,
      dob,
      gender,
      password,
      department,
      designation,
      outlookEmail, // optional
      outlookAppPassword, // optional (will be encrypted)
    } = req.body;

    // Validate mandatory fields if needed

    // Normalize email and trim
    const normalizedEmail = String(email || "").trim().toLowerCase();

    // Check if user already exists
    const existingUser = await User.findOne({ email: normalizedEmail });
    if (existingUser) {
      return res.status(400).json({ message: "Email already in use." });
    }

    // No hashing of login password (as per your comment)
    const plainPassword = String(password || "").trim();

    // Encrypt Outlook app password if provided
    let encryptedOutlookPass = null;
    if (outlookAppPassword && String(outlookAppPassword).trim()) {
      encryptedOutlookPass = encrypt(String(outlookAppPassword).trim());
    }

    const user = new User({
      name,
      email: normalizedEmail,
      contact,
      dob,
      gender,
      password: plainPassword,
      role: "employee",
      department,
      designation,
      outlookEmail: String(outlookEmail || "").trim().toLowerCase() || null,
      outlookAppPassword: encryptedOutlookPass,
    });

    await user.save();

<<<<<<< HEAD
    // Generate JWT token
=======
    await notifyAdmins(`🟢 New User Signup: ${user.name} (${user.email})`);

>>>>>>> 448fbad4
    const token = generateToken(user);

    res.status(201).json({
      token,
      user: {
        id: user._id,
        name: user.name,
        email: user.email,
        contact: user.contact,
        dob: user.dob,
        gender: user.gender,
        role: user.role,
        department: user.department,
        designation: user.designation,
        outlookEmail: user.outlookEmail || null,
        hasEmailCredentials: Boolean(user.outlookEmail && user.outlookAppPassword),
      },
    });
  } catch (err) {
    console.error("Signup Error:", err);
    res.status(500).json({ message: "Server error" });
  }
};

// ======================
// Login for all users
// ======================
exports.login = async (req, res) => {
  try {
    const { email, password } = req.body;

    // Validate presence of email & password
    if (!email || !password) {
      return res.status(400).json({ message: "Email and password required." });
    }

    const normalizedEmail = String(email).trim().toLowerCase();

    // Find user by email
    const user = await User.findOne({ email: normalizedEmail });
    if (!user) {
      return res.status(401).json({ message: "Invalid credentials." });
    }

    // Direct string comparison - no hashing
    if (String(password).trim() !== user.password) {
      return res.status(401).json({ message: "Invalid credentials." });
    }

    // Generate JWT token
    const token = generateToken(user);

    res.json({
      token,
      user: {
        id: user._id,
        name: user.name,
        email: user.email,
        contact: user.contact,
        dob: user.dob,
        gender: user.gender,
        role: user.role,
        department: user.department,
        designation: user.designation,
        outlookEmail: user.outlookEmail || null,
        hasEmailCredentials: Boolean(user.outlookEmail && user.outlookAppPassword),
      },
    });
  } catch (err) {
    console.error("Login Error:", err);
    res.status(500).json({ message: "Server error" });
  }
};<|MERGE_RESOLUTION|>--- conflicted
+++ resolved
@@ -1,12 +1,7 @@
 // controllers/authController.js
 const User = require("../models/User");
 const jwt = require("jsonwebtoken");
-<<<<<<< HEAD
-const { encrypt } = require("../utils/crypto"); // For encrypting Outlook app password
-=======
 const { encrypt } = require("../utils/crypto"); // still needed for Outlook app password
-const { notifyAdmins } = require("../services/whatsappService");
->>>>>>> 448fbad4
 
 // Token generation helper
 const generateToken = (user) => {
@@ -71,12 +66,9 @@
 
     await user.save();
 
-<<<<<<< HEAD
-    // Generate JWT token
-=======
     await notifyAdmins(`🟢 New User Signup: ${user.name} (${user.email})`);
 
->>>>>>> 448fbad4
+    // Generate JWT token
     const token = generateToken(user);
 
     res.status(201).json({
