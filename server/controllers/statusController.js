--- conflicted
+++ resolved
@@ -177,46 +177,6 @@
   )}-${String(d.getDate()).padStart(2, "0")}`;
 }
 
-// Enhanced helper to get first punch in time from timeline
-function getFirstPunchInTime(timeline) {
-  if (!Array.isArray(timeline)) return null;
-  
-  const punchInEvents = timeline.filter(event => 
-    event.type && (
-      event.type.toLowerCase().includes('punch in') ||
-      event.type.toLowerCase().includes('punchin') ||
-      event.type.toLowerCase() === 'punch_in' ||
-      event.type.toLowerCase() === 'punchIn'
-    )
-  );
-  
-  if (punchInEvents.length === 0) return null;
-  
-  // Get the earliest punch in time
-  const sortedPunchIns = punchInEvents.sort((a, b) => new Date(a.time) - new Date(b.time));
-  return new Date(sortedPunchIns[0].time);
-}
-
-// Enhanced helper to get last punch out time from timeline
-function getLastPunchOutTime(timeline) {
-  if (!Array.isArray(timeline)) return null;
-  
-  const punchOutEvents = timeline.filter(event => 
-    event.type && (
-      event.type.toLowerCase().includes('punch out') ||
-      event.type.toLowerCase().includes('punchout') ||
-      event.type.toLowerCase() === 'punch_out' ||
-      event.type.toLowerCase() === 'punchOut'
-    )
-  );
-  
-  if (punchOutEvents.length === 0) return null;
-  
-  // Get the latest punch out time
-  const sortedPunchOuts = punchOutEvents.sort((a, b) => new Date(b.time) - new Date(a.time));
-  return new Date(sortedPunchOuts[0].time);
-}
-
 // -----------------------
 // Timezone-safe late/half-day/absent calculation
 // -----------------------
@@ -350,18 +310,6 @@
   const computedShiftType = effectiveShift.isFlexiblePermanent
     ? "flexiblePermanent"
     : "standard";
-
-  // Enhanced arrival time determination with multiple fallbacks
-  let arrivalTime = todayStatus.arrivalTime;
-  if (!arrivalTime && todayStatus.timeline) {
-    // Try to get from timeline if not set
-    const timelineArrival = getFirstPunchInTime(todayStatus.timeline);
-    if (timelineArrival) {
-      arrivalTime = timelineArrival;
-      // Update the status object for consistency
-      todayStatus.arrivalTime = timelineArrival;
-    }
-  }
 
   if (!dailyWork) {
     dailyWork = new DailyWork({
@@ -444,21 +392,6 @@
     }
 
     const effectiveShift = await getEffectiveShift(userId, todayUTC);
-<<<<<<< HEAD
-    const workSecs = getWorkDurationSeconds(todayStatus.workedSessions, todayStatus.currentlyWorking);
-    const breakSecs = getBreakDurationSeconds(todayStatus.breakSessions, todayStatus.onBreak, todayStatus.breakStartTime);
-
-    // Enhanced arrival time logic
-    let arrivalTime = todayStatus.arrivalTime;
-    if (!arrivalTime && todayStatus.timeline) {
-      const timelineArrival = getFirstPunchInTime(todayStatus.timeline);
-      if (timelineArrival) {
-        arrivalTime = timelineArrival;
-      }
-    }
-
-    const { isLate, isHalfDay, isAbsent } = calculateLateAndHalfDay(workSecs, effectiveShift.start, arrivalTime, userTimeZone);
-=======
     const workSecs = getWorkDurationSeconds(
       todayStatus.workedSessions,
       todayStatus.currentlyWorking
@@ -475,7 +408,6 @@
       todayStatus.arrivalTime,
       userTimeZone
     );
->>>>>>> cc810295
 
     const payload = {
       ...todayStatus.toObject(),
@@ -487,10 +419,6 @@
       isLate,
       isHalfDay,
       isAbsent,
-<<<<<<< HEAD
-      arrivalTime: arrivalTime,
-      arrivalTimeFormatted: arrivalTime ? utcToZonedTime(arrivalTime, userTimeZone).toLocaleTimeString([], { hour: "2-digit", minute: "2-digit", hour12: true }) : null,
-=======
       arrivalTimeFormatted: todayStatus.arrivalTime
         ? utcToZonedTime(
             todayStatus.arrivalTime,
@@ -501,7 +429,6 @@
             hour12: true,
           })
         : null,
->>>>>>> cc810295
     };
 
     res.json(payload);
@@ -658,28 +585,6 @@
       breakDurationSeconds: todayStatus.breakDurationSeconds,
       workDuration: secToHMS(todayStatus.workDurationSeconds),
       breakDuration: secToHMS(todayStatus.breakDurationSeconds),
-<<<<<<< HEAD
-      arrivalTime: arrivalTime,
-      arrivalTimeFormatted: arrivalTime ? utcToZonedTime(arrivalTime, userTimeZone).toLocaleTimeString([], { hour: "2-digit", minute: "2-digit", hour12: true }) : null,
-      isLate: dailyWork?.isLate || false,
-      isHalfDay: dailyWork?.isHalfDay || false,
-      isAbsent: dailyWork?.isAbsent || false,
-      dailyWork: dailyWork ? {
-        id: dailyWork._id,
-        date: dailyWork.date,
-        workDurationSeconds: dailyWork.workDurationSeconds,
-        breakDurationSeconds: dailyWork.breakDurationSeconds,
-        breakSessions: dailyWork.breakSessions || [],
-        workedSessions: dailyWork.workedSessions || [],
-        timeline: dailyWork.timeline || [],
-        arrivalTime: dailyWork.arrivalTime,
-        shift: dailyWork.shift || {},
-        shiftType: dailyWork.shiftType || "standard",
-        isLate: dailyWork.isLate,
-        isHalfDay: dailyWork.isHalfDay,
-        isAbsent: dailyWork.isAbsent,
-      } : null,
-=======
       arrivalTimeFormatted: todayStatus.arrivalTime
         ? utcToZonedTime(
             todayStatus.arrivalTime,
@@ -707,7 +612,6 @@
             isAbsent: dailyWork.isAbsent,
           }
         : null,
->>>>>>> cc810295
     };
 
     return res.json(payload);
