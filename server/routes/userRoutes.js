const express = require("express");
const router = express.Router();

const { protect } = require("../middlewares/authMiddleware");
const { authorize } = require("../middlewares/roleMiddleware");
<<<<<<< HEAD

=======
const userController = require("../controllers/userController");
const User = require("../models/User")
>>>>>>> f95db361
const {
  createEmployee,
  getAllUsers,
  getMe,
  getEmployeeDirectory,
  getEmployeeById,
  updateEmployeeStatus,
} = require("../controllers/userController");

// ======================
// Employee Directory (all logged-in users)
// ======================
router.get("/directory", protect, getEmployeeDirectory);

// ======================
// Get all users (for assigning tasks) — admin & super-admin only
// ======================
router.get("/", protect, authorize("admin", "super-admin"), getAllUsers);

// ======================
// Get current logged-in user
// ======================
router.get("/me", protect, getMe);

// ======================
// Create new employee (admin/hr/super-admin only)
// ======================
router.post(
  "/create",
  protect,
  authorize("admin", "hr", "super-admin"),
  createEmployee
);

// ======================
// Get single employee by ID (admin/hr/super-admin only)
// ======================
router.get(
  "/:id",
  protect,
  authorize("admin", "hr", "super-admin"),
  getEmployeeById
);

// ======================
// Update employee status (admin/hr/super-admin only)
// ======================
router.patch(
  "/:id/status",
  protect,
  authorize("admin", "hr", "super-admin"),
  updateEmployeeStatus
);

router.get("/all", protect, async (req, res) => {
  try {
    // Fetch all active users ignoring roles
    const users = await User.find({}, "_id name email role"); // select necessary fields
    res.json(users);
  } catch (err) {
    res.status(500).json({ error: "Failed to fetch users" });
  }
});

module.exports = router;<|MERGE_RESOLUTION|>--- conflicted
+++ resolved
@@ -3,12 +3,9 @@
 
 const { protect } = require("../middlewares/authMiddleware");
 const { authorize } = require("../middlewares/roleMiddleware");
-<<<<<<< HEAD
 
-=======
 const userController = require("../controllers/userController");
 const User = require("../models/User")
->>>>>>> f95db361
 const {
   createEmployee,
   getAllUsers,
