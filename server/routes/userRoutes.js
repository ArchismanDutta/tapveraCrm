--- conflicted
+++ resolved
@@ -3,10 +3,8 @@
 
 const { protect } = require("../middlewares/authMiddleware");
 const { authorize } = require("../middlewares/roleMiddleware");
-<<<<<<< HEAD
 const userController = require("../controllers/userController");
 const User = require("../models/User")
-=======
 const {
   createEmployee,
   getAllUsers,
@@ -24,7 +22,6 @@
 // Get all users (admin & super-admin only)
 // ---------------------------
 router.get("/", protect, authorize("admin", "super-admin"), getAllUsers);
->>>>>>> c08575ef
 
 // ---------------------------
 // Get current logged-in user info
